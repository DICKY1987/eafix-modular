--- conflicted
+++ resolved
@@ -112,7 +112,6 @@
 HEALTHCHECK --interval=30s --timeout=10s --start-period=15s --retries=3 \
     CMD curl -f http://localhost:8080/healthz || exit 1
 
-<<<<<<< HEAD
 # Use dumb-init for proper signal handling and PID 1 management
 ENTRYPOINT ["dumb-init", "--"]
 
@@ -123,10 +122,5 @@
      "--workers", "1", \
      "--access-log", \
      "--log-level", "info"]
-=======
-# Default command
-CMD ["python", "-m", "src.main"]
-# Enterprise capabilities
-EXPOSE 8001
-EXPOSE 9001
->>>>>>> c81daf8c
+# Enterprise capabilities - additional port for enterprise features
+EXPOSE 8001